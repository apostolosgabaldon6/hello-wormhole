--- conflicted
+++ resolved
@@ -17,12 +17,9 @@
         wormholeRelayer = IWormholeRelayer(_wormholeRelayer);
     }
 
-<<<<<<< HEAD
     /**
      * @notice Returns the cost (in wei) of a greeting
      */
-=======
->>>>>>> 62fa07c0
     function quoteCrossChainGreeting(
         uint16 targetChain
     ) public view returns (uint256 cost) {
@@ -35,30 +32,17 @@
         );
     }
 
-<<<<<<< HEAD
     /**
      * @notice Updates the list of 'greetings' 
      * and emits a 'GreetingReceived' event with 'greeting'
      * on the HelloWormhole contract at 
      * chain 'targetChain' and address 'targetAddress'
      */
-=======
->>>>>>> 62fa07c0
     function sendCrossChainGreeting(
         uint16 targetChain,
         address targetAddress,
         string memory greeting
     ) public payable {
-<<<<<<< HEAD
-        bytes memory payload = abi.encode(greeting);
-        uint256 cost = quoteCrossChainGreeting(targetChain);
-	    require(msg.value >= cost);
-        wormholeRelayer.sendPayloadToEvm{value: cost}(
-            targetChain,
-            targetAddress,
-            payload,
-            0, // no receiver value needed
-=======
         uint256 cost = quoteCrossChainGreeting(targetChain);
 
         wormholeRelayer.sendPayloadToEvm{value: cost}(
@@ -66,7 +50,6 @@
             targetAddress,
             abi.encode(greeting), // payload
             0, // no receiver value needed since we're just passing a message
->>>>>>> 62fa07c0
             GAS_LIMIT
         );
 
@@ -87,14 +70,7 @@
         uint16 sourceChain,
         bytes32 // deliveryHash
     ) public payable override {
-<<<<<<< HEAD
-        require(msg.sender == address(wormholeRelayer));
-
-        address sender = fromWormholeFormat(sourceAddress);
-        string memory greeting = abi.decode(payload, (string));
-=======
         require(msg.sender == address(wormholeRelayer), "Only relayer allowed");
->>>>>>> 62fa07c0
 
         string memory greeting = abi.decode(payload, (string));
         greetings.push(greeting);
